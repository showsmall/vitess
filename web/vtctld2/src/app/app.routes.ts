--- conflicted
+++ resolved
@@ -15,14 +15,11 @@
   { path: 'dashboard', component: DashboardComponent, canDeactivate: [CanDeactivateGuard]},
   { path: 'status', component: StatusComponent},
   { path: 'schema', component: SchemaComponent},
+  { path: 'tablet', component: TabletComponent},
   { path: 'tasks', component: TasksComponent},
   { path: 'topo', component: TopoBrowserComponent },
   { path: 'keyspace', component: KeyspaceComponent},
   { path: 'shard', component: ShardComponent},
-<<<<<<< HEAD
-  { path: 'tablet', component: TabletComponent}
-=======
->>>>>>> a78e55df
 ];
 
 export const routing = RouterModule.forRoot(routes);
