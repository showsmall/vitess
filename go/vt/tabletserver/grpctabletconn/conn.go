// Copyright 2012, Google Inc. All rights reserved.
// Use of this source code is governed by a BSD-style
// license that can be found in the LICENSE file.

package grpctabletconn

import (
	"fmt"
	"io"
	"sync"
	"time"

	mproto "github.com/youtube/vitess/go/mysql/proto"
	"github.com/youtube/vitess/go/netutil"
	"github.com/youtube/vitess/go/vt/callerid"
	tproto "github.com/youtube/vitess/go/vt/tabletserver/proto"
	"github.com/youtube/vitess/go/vt/tabletserver/tabletconn"
	"golang.org/x/net/context"
	"google.golang.org/grpc"

	pb "github.com/youtube/vitess/go/vt/proto/query"
	pbs "github.com/youtube/vitess/go/vt/proto/queryservice"
	pbt "github.com/youtube/vitess/go/vt/proto/topodata"
)

const protocolName = "grpc"

func init() {
	tabletconn.RegisterDialer(protocolName, DialTablet)
}

// gRPCQueryClient implements a gRPC implementation for TabletConn
type gRPCQueryClient struct {
	// endPoint is set at construction time, and never changed
	endPoint *pbt.EndPoint

	// mu protects the next fields
	mu        sync.RWMutex
	cc        *grpc.ClientConn
	c         pbs.QueryClient
	sessionID int64
	target    *pb.Target
}

// DialTablet creates and initializes gRPCQueryClient.
func DialTablet(ctx context.Context, endPoint *pbt.EndPoint, keyspace, shard string, tabletType pbt.TabletType, timeout time.Duration) (tabletconn.TabletConn, error) {
	// create the RPC client
	addr := netutil.JoinHostPort(endPoint.Host, endPoint.PortMap["grpc"])
	cc, err := grpc.Dial(addr, grpc.WithBlock(), grpc.WithTimeout(timeout))
	if err != nil {
		return nil, err
	}
	c := pbs.NewQueryClient(cc)

	result := &gRPCQueryClient{
		endPoint: endPoint,
		cc:       cc,
		c:        c,
	}
	if tabletType == pbt.TabletType_UNKNOWN {
		// we use session
		gsir, err := c.GetSessionId(ctx, &pb.GetSessionIdRequest{
			Keyspace: keyspace,
			Shard:    shard,
		})
		if err != nil {
			cc.Close()
			return nil, err
		}
		result.sessionID = gsir.SessionId
	} else {
		// we use target
		result.target = &pb.Target{
			Keyspace:   keyspace,
			Shard:      shard,
			TabletType: tabletType,
		}
	}

	return result, nil
}

// Execute sends the query to VTTablet.
func (conn *gRPCQueryClient) Execute(ctx context.Context, query string, bindVars map[string]interface{}, transactionID int64) (*mproto.QueryResult, error) {
	conn.mu.RLock()
	defer conn.mu.RUnlock()
	if conn.cc == nil {
		return nil, tabletconn.ConnClosed
	}

	req := &pb.ExecuteRequest{
		Target:            conn.target,
		EffectiveCallerId: callerid.EffectiveCallerIDFromContext(ctx),
		ImmediateCallerId: callerid.ImmediateCallerIDFromContext(ctx),
		Query:             tproto.BoundQueryToProto3(query, bindVars),
		TransactionId:     transactionID,
		SessionId:         conn.sessionID,
	}
	er, err := conn.c.Execute(ctx, req)
	if err != nil {
		return nil, tabletErrorFromGRPC(err)
	}
	return mproto.Proto3ToQueryResult(er.Result), nil
}

// Execute2 is the same with Execute in gRPC, since Execute is already CallerID enabled
func (conn *gRPCQueryClient) Execute2(ctx context.Context, query string, bindVars map[string]interface{}, transactionID int64) (*mproto.QueryResult, error) {
	return conn.Execute(ctx, query, bindVars, transactionID)
}

// ExecuteBatch sends a batch query to VTTablet.
func (conn *gRPCQueryClient) ExecuteBatch(ctx context.Context, queries []tproto.BoundQuery, asTransaction bool, transactionID int64) (*tproto.QueryResultList, error) {
	conn.mu.RLock()
	defer conn.mu.RUnlock()
	if conn.cc == nil {
		return nil, tabletconn.ConnClosed
	}

	req := &pb.ExecuteBatchRequest{
		Target:            conn.target,
		EffectiveCallerId: callerid.EffectiveCallerIDFromContext(ctx),
		ImmediateCallerId: callerid.ImmediateCallerIDFromContext(ctx),
		Queries:           make([]*pb.BoundQuery, len(queries)),
		AsTransaction:     asTransaction,
		TransactionId:     transactionID,
		SessionId:         conn.sessionID,
	}
	for i, q := range queries {
		req.Queries[i] = tproto.BoundQueryToProto3(q.Sql, q.BindVariables)
	}
	ebr, err := conn.c.ExecuteBatch(ctx, req)
	if err != nil {
		return nil, tabletErrorFromGRPC(err)
	}
	return tproto.Proto3ToQueryResultList(ebr.Results), nil
}

// ExecuteBatch2 is the same with ExecuteBatch in gRPC, which is already CallerID enabled
func (conn *gRPCQueryClient) ExecuteBatch2(ctx context.Context, queries []tproto.BoundQuery, asTransaction bool, transactionID int64) (*tproto.QueryResultList, error) {
	return conn.ExecuteBatch(ctx, queries, asTransaction, transactionID)
}

// StreamExecute starts a streaming query to VTTablet.
func (conn *gRPCQueryClient) StreamExecute(ctx context.Context, query string, bindVars map[string]interface{}, transactionID int64) (<-chan *mproto.QueryResult, tabletconn.ErrFunc, error) {
	conn.mu.RLock()
	defer conn.mu.RUnlock()
	if conn.cc == nil {
		return nil, nil, tabletconn.ConnClosed
	}

	req := &pb.StreamExecuteRequest{
		Target:            conn.target,
		EffectiveCallerId: callerid.EffectiveCallerIDFromContext(ctx),
		ImmediateCallerId: callerid.ImmediateCallerIDFromContext(ctx),
		Query:             tproto.BoundQueryToProto3(query, bindVars),
		SessionId:         conn.sessionID,
	}
	stream, err := conn.c.StreamExecute(ctx, req)
	if err != nil {
		return nil, nil, tabletErrorFromGRPC(err)
	}
	sr := make(chan *mproto.QueryResult, 10)
	var finalError error
	go func() {
		for {
			ser, err := stream.Recv()
			if err != nil {
				if err != io.EOF {
					finalError = tabletErrorFromGRPC(err)
				}
				close(sr)
				return
			}
			sr <- mproto.Proto3ToQueryResult(ser.Result)
		}
	}()
	return sr, func() error {
		return finalError
	}, nil
}

// StreamExecute2 is the same as StreamExecute for gRPC
func (conn *gRPCQueryClient) StreamExecute2(ctx context.Context, query string, bindVars map[string]interface{}, transactionID int64) (<-chan *mproto.QueryResult, tabletconn.ErrFunc, error) {
	return conn.StreamExecute(ctx, query, bindVars, transactionID)
}

// Begin starts a transaction.
func (conn *gRPCQueryClient) Begin(ctx context.Context) (transactionID int64, err error) {
	conn.mu.RLock()
	defer conn.mu.RUnlock()
	if conn.cc == nil {
		return 0, tabletconn.ConnClosed
	}

	req := &pb.BeginRequest{
		Target:            conn.target,
		EffectiveCallerId: callerid.EffectiveCallerIDFromContext(ctx),
		ImmediateCallerId: callerid.ImmediateCallerIDFromContext(ctx),
		SessionId:         conn.sessionID,
	}
	br, err := conn.c.Begin(ctx, req)
	if err != nil {
		return 0, tabletErrorFromGRPC(err)
	}
	return br.TransactionId, nil
}

// Begin2 is the same as Begin for gRPC
func (conn *gRPCQueryClient) Begin2(ctx context.Context) (transactionID int64, err error) {
	return conn.Begin(ctx)
}

// Commit commits the ongoing transaction.
func (conn *gRPCQueryClient) Commit(ctx context.Context, transactionID int64) error {
	conn.mu.RLock()
	defer conn.mu.RUnlock()
	if conn.cc == nil {
		return tabletconn.ConnClosed
	}

	req := &pb.CommitRequest{
		Target:            conn.target,
		EffectiveCallerId: callerid.EffectiveCallerIDFromContext(ctx),
		ImmediateCallerId: callerid.ImmediateCallerIDFromContext(ctx),
		TransactionId:     transactionID,
		SessionId:         conn.sessionID,
	}
	_, err := conn.c.Commit(ctx, req)
	if err != nil {
		return tabletErrorFromGRPC(err)
	}
	return nil
}

// Commit2 is the same as Commit for gRPC
func (conn *gRPCQueryClient) Commit2(ctx context.Context, transactionID int64) error {
	return conn.Commit(ctx, transactionID)
}

// Rollback rolls back the ongoing transaction.
func (conn *gRPCQueryClient) Rollback(ctx context.Context, transactionID int64) error {
	conn.mu.RLock()
	defer conn.mu.RUnlock()
	if conn.cc == nil {
		return tabletconn.ConnClosed
	}

	req := &pb.RollbackRequest{
		Target:            conn.target,
		EffectiveCallerId: callerid.EffectiveCallerIDFromContext(ctx),
		ImmediateCallerId: callerid.ImmediateCallerIDFromContext(ctx),
		TransactionId:     transactionID,
		SessionId:         conn.sessionID,
	}
	_, err := conn.c.Rollback(ctx, req)
	if err != nil {
		return tabletErrorFromGRPC(err)
	}
	return nil
}

// Rollback2 is the same as Rollback for gRPC
func (conn *gRPCQueryClient) Rollback2(ctx context.Context, transactionID int64) error {
	return conn.Rollback(ctx, transactionID)
}

// SplitQuery is the stub for SqlQuery.SplitQuery RPC
func (conn *gRPCQueryClient) SplitQuery(ctx context.Context, query tproto.BoundQuery, splitColumn string, splitCount int) (queries []tproto.QuerySplit, err error) {
	conn.mu.RLock()
	defer conn.mu.RUnlock()
	if conn.cc == nil {
		err = tabletconn.ConnClosed
		return
	}

	req := &pb.SplitQueryRequest{
		Target:            conn.target,
		EffectiveCallerId: callerid.EffectiveCallerIDFromContext(ctx),
		ImmediateCallerId: callerid.ImmediateCallerIDFromContext(ctx),
		Query:             tproto.BoundQueryToProto3(query.Sql, query.BindVariables),
		SplitColumn:       splitColumn,
		SplitCount:        int64(splitCount),
		SessionId:         conn.sessionID,
	}
	sqr, err := conn.c.SplitQuery(ctx, req)
	if err != nil {
		return nil, tabletErrorFromGRPC(err)
	}
	return tproto.Proto3ToQuerySplits(sqr.Queries), nil
}

// StreamHealth is the stub for SqlQuery.StreamHealth RPC
func (conn *gRPCQueryClient) StreamHealth(ctx context.Context) (<-chan *pb.StreamHealthResponse, tabletconn.ErrFunc, error) {
	conn.mu.RLock()
	defer conn.mu.RUnlock()
	if conn.cc == nil {
		return nil, nil, tabletconn.ConnClosed
	}

	result := make(chan *pb.StreamHealthResponse, 10)
	stream, err := conn.c.StreamHealth(ctx, &pb.StreamHealthRequest{})
	if err != nil {
		return nil, nil, err
	}

	var finalErr error
	go func() {
		for {
			hsr, err := stream.Recv()
			if err != nil {
				if err != io.EOF {
					finalErr = err
				}
				close(result)
				return
			}
			result <- hsr
		}
	}()
	return result, func() error {
		return finalErr
	}, nil
}

// Close closes underlying bsonrpc.
func (conn *gRPCQueryClient) Close() {
	conn.mu.Lock()
	defer conn.mu.Unlock()
	if conn.cc == nil {
		return
	}

	conn.sessionID = 0
	cc := conn.cc
	conn.cc = nil
	cc.Close()
}

// SetTarget can be called to change the target used for subsequent calls.
func (conn *gRPCQueryClient) SetTarget(keyspace, shard string, tabletType pbt.TabletType) error {
	conn.mu.Lock()
	defer conn.mu.Unlock()
	if conn.target == nil {
		return fmt.Errorf("cannot set target on sessionId based conn")
	}
	if tabletType == pbt.TabletType_UNKNOWN {
		return fmt.Errorf("cannot set tablet type to UNKNOWN")
	}
	conn.target = &pb.Target{
		Keyspace:   keyspace,
		Shard:      shard,
		TabletType: tabletType,
	}
	return nil
}

// EndPoint returns the rpc end point.
func (conn *gRPCQueryClient) EndPoint() *pbt.EndPoint {
	return conn.endPoint
}

// tabletErrorFromGRPC returns a tabletconn.OperationalError from the
// gRPC error.
func tabletErrorFromGRPC(err error) error {
	return tabletconn.OperationalError(fmt.Sprintf("vttablet: %v", err))
<<<<<<< HEAD
}

// tabletErrorFromRPCError reconstructs a tablet error from the
// RPCError, using the RPCError code.
func tabletErrorFromRPCError(rpcErr *pbv.RPCError) error {
	ve := vterrors.FromVtRPCError(rpcErr)

	// see if the range is in the tablet error range
	if ve.Code >= int64(pbv.ErrorCodeDeprecated_TabletError) && ve.Code <= int64(pbv.ErrorCodeDeprecated_UnknownTabletError) {
		return &tabletconn.ServerError{
			Code: int(ve.Code - int64(pbv.ErrorCodeDeprecated_TabletError)),
			Err:  fmt.Sprintf("vttablet: %v", ve.Error()),
		}
	}

	return tabletconn.OperationalError(fmt.Sprintf("vttablet: %v", ve.Message))
=======
>>>>>>> b436bf95
}<|MERGE_RESOLUTION|>--- conflicted
+++ resolved
@@ -363,23 +363,4 @@
 // gRPC error.
 func tabletErrorFromGRPC(err error) error {
 	return tabletconn.OperationalError(fmt.Sprintf("vttablet: %v", err))
-<<<<<<< HEAD
-}
-
-// tabletErrorFromRPCError reconstructs a tablet error from the
-// RPCError, using the RPCError code.
-func tabletErrorFromRPCError(rpcErr *pbv.RPCError) error {
-	ve := vterrors.FromVtRPCError(rpcErr)
-
-	// see if the range is in the tablet error range
-	if ve.Code >= int64(pbv.ErrorCodeDeprecated_TabletError) && ve.Code <= int64(pbv.ErrorCodeDeprecated_UnknownTabletError) {
-		return &tabletconn.ServerError{
-			Code: int(ve.Code - int64(pbv.ErrorCodeDeprecated_TabletError)),
-			Err:  fmt.Sprintf("vttablet: %v", ve.Error()),
-		}
-	}
-
-	return tabletconn.OperationalError(fmt.Sprintf("vttablet: %v", ve.Message))
-=======
->>>>>>> b436bf95
 }