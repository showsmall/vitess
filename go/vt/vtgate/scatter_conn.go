// Copyright 2012, Google Inc. All rights reserved.
// Use of this source code is governed by a BSD-style
// license that can be found in the LICENSE file.

package vtgate

import (
	"fmt"
	"io"
	"math/rand"
	"strings"
	"sync"
	"time"

	"golang.org/x/net/context"

	"github.com/youtube/vitess/go/sqltypes"
	"github.com/youtube/vitess/go/stats"
	"github.com/youtube/vitess/go/vt/concurrency"
	"github.com/youtube/vitess/go/vt/discovery"
	"github.com/youtube/vitess/go/vt/tabletserver/querytypes"
	"github.com/youtube/vitess/go/vt/topo"
	"github.com/youtube/vitess/go/vt/vterrors"

	querypb "github.com/youtube/vitess/go/vt/proto/query"
	topodatapb "github.com/youtube/vitess/go/vt/proto/topodata"
	vtgatepb "github.com/youtube/vitess/go/vt/proto/vtgate"
	vtrpcpb "github.com/youtube/vitess/go/vt/proto/vtrpc"
)

// ScatterConn is used for executing queries across
// multiple shard level connections.
type ScatterConn struct {
	timings              *stats.MultiTimings
	tabletCallErrorCount *stats.MultiCounters
	gateway              Gateway
	testGateway          Gateway // test health checking module
}

// shardActionFunc defines the contract for a shard action
// outside of a transaction. Every such function executes the
// necessary action on a shard, sends the results to sResults, and
// return an error if any.  multiGo is capable of executing
// multiple shardActionFunc actions in parallel and
// consolidating the results and errors for the caller.
type shardActionFunc func(shard string) error

// shardActionTransactionFunc defines the contract for a shard action
// that may be in a transaction. Every such function executes the
// necessary action on a shard (with an optional Begin call), aggregates
// the results, and return an error if any.
// multiGoTransaction is capable of executing multiple
// shardActionTransactionFunc actions in parallel and consolidating
// the results and errors for the caller.
type shardActionTransactionFunc func(shard string, shouldBegin bool, transactionID int64) (int64, error)

// NewScatterConn creates a new ScatterConn. All input parameters are passed through
// for creating the appropriate connections.
func NewScatterConn(hc discovery.HealthCheck, topoServer topo.Server, serv topo.SrvTopoServer, statsName, cell string, retryCount int, tabletTypesToWait []topodatapb.TabletType) *ScatterConn {
	tabletCallErrorCountStatsName := ""
	if statsName != "" {
		tabletCallErrorCountStatsName = statsName + "ErrorCount"
	}
	gateway := GetGatewayCreator()(hc, topoServer, serv, cell, retryCount, tabletTypesToWait)

	return &ScatterConn{
		timings:              stats.NewMultiTimings(statsName, []string{"Operation", "Keyspace", "ShardName", "DbType"}),
		tabletCallErrorCount: stats.NewMultiCounters(tabletCallErrorCountStatsName, []string{"Operation", "Keyspace", "ShardName", "DbType"}),
		gateway:              gateway,
	}
}

func (stc *ScatterConn) startAction(name, keyspace, shard string, tabletType topodatapb.TabletType) (time.Time, []string) {
	statsKey := []string{name, keyspace, shard, strings.ToLower(tabletType.String())}
	startTime := time.Now()
	return startTime, statsKey
}

func (stc *ScatterConn) endAction(startTime time.Time, allErrors *concurrency.AllErrorRecorder, statsKey []string, err *error) {
	if *err != nil {
		allErrors.RecordError(*err)

		// Don't increment the error counter for duplicate
		// keys, as those errors are caused by client queries
		// and are not VTGate's fault.
		// TODO(aaijazi): get rid of this string parsing, and
		// handle all cases of invalid input
		strErr := (*err).Error()
		if !strings.Contains(strErr, errDupKey) && !strings.Contains(strErr, errOutOfRange) {
			stc.tabletCallErrorCount.Add(statsKey, 1)
		}
	}
	stc.timings.Record(statsKey, startTime)
}

func (stc *ScatterConn) rollbackIfNeeded(ctx context.Context, allErrors *concurrency.AllErrorRecorder, session *SafeSession) {
	if session.InTransaction() {
		errstr := allErrors.Error().Error()
		// We cannot recover from these errors
		// TODO(aaijazi): get rid of this string parsing. Might
		// want a function that searches through a deeply
		// nested error chain for a particular error.
		if strings.Contains(errstr, "tx_pool_full") || strings.Contains(errstr, "not_in_tx") {
			stc.Rollback(ctx, session)
		}
	}
}

// Execute executes a non-streaming query on the specified shards.
func (stc *ScatterConn) Execute(
	ctx context.Context,
	query string,
	bindVars map[string]interface{},
	keyspace string,
	shards []string,
	tabletType topodatapb.TabletType,
	session *SafeSession,
	notInTransaction bool,
) (*sqltypes.Result, error) {

	// mu protects qr
	var mu sync.Mutex
	qr := new(sqltypes.Result)

	allErrors := stc.multiGoTransaction(
		ctx,
		"Execute",
		keyspace,
		shards,
		tabletType,
		session,
		notInTransaction,
		func(shard string, shouldBegin bool, transactionID int64) (int64, error) {
			var innerqr *sqltypes.Result
			if shouldBegin {
				var err error
				innerqr, transactionID, err = stc.gateway.BeginExecute(ctx, keyspace, shard, tabletType, query, bindVars)
				if err != nil {
					return transactionID, err
				}
			} else {
				var err error
				innerqr, err = stc.gateway.Execute(ctx, keyspace, shard, tabletType, query, bindVars, transactionID)
				if err != nil {
					return transactionID, err
				}
			}

			mu.Lock()
			defer mu.Unlock()
			appendResult(qr, innerqr)
			return transactionID, nil
		})

	if allErrors.HasErrors() {
		stc.rollbackIfNeeded(ctx, allErrors, session)
		return nil, allErrors.AggrError(stc.aggregateErrors)
	}
	return qr, nil
}

// ExecuteMulti is like Execute,
// but each shard gets its own bindVars. If len(shards) is not equal to
// len(bindVars), the function panics.
func (stc *ScatterConn) ExecuteMulti(
	ctx context.Context,
	query string,
	keyspace string,
	shardVars map[string]map[string]interface{},
	tabletType topodatapb.TabletType,
	session *SafeSession,
	notInTransaction bool,
) (*sqltypes.Result, error) {

	// mu protects qr
	var mu sync.Mutex
	qr := new(sqltypes.Result)

	allErrors := stc.multiGoTransaction(
		ctx,
		"Execute",
		keyspace,
		getShards(shardVars),
		tabletType,
		session,
		notInTransaction,
		func(shard string, shouldBegin bool, transactionID int64) (int64, error) {
			var innerqr *sqltypes.Result
			if shouldBegin {
				var err error
				innerqr, transactionID, err = stc.gateway.BeginExecute(ctx, keyspace, shard, tabletType, query, shardVars[shard])
				if err != nil {
					return transactionID, err
				}
			} else {
				var err error
				innerqr, err = stc.gateway.Execute(ctx, keyspace, shard, tabletType, query, shardVars[shard], transactionID)
				if err != nil {
					return transactionID, err
				}
			}

			mu.Lock()
			defer mu.Unlock()
			appendResult(qr, innerqr)
			return transactionID, nil
		})

	if allErrors.HasErrors() {
		stc.rollbackIfNeeded(ctx, allErrors, session)
		return nil, allErrors.AggrError(stc.aggregateErrors)
	}
	return qr, nil
}

// ExecuteEntityIds executes queries that are shard specific.
func (stc *ScatterConn) ExecuteEntityIds(
	ctx context.Context,
	shards []string,
	sqls map[string]string,
	bindVars map[string]map[string]interface{},
	keyspace string,
	tabletType topodatapb.TabletType,
	session *SafeSession,
	notInTransaction bool,
) (*sqltypes.Result, error) {

	// mu protects qr
	var mu sync.Mutex
	qr := new(sqltypes.Result)

	allErrors := stc.multiGoTransaction(
		ctx,
		"ExecuteEntityIds",
		keyspace,
		shards,
		tabletType,
		session,
		notInTransaction,
		func(shard string, shouldBegin bool, transactionID int64) (int64, error) {
			sql := sqls[shard]
			bindVar := bindVars[shard]
			var innerqr *sqltypes.Result

			if shouldBegin {
				var err error
				innerqr, transactionID, err = stc.gateway.BeginExecute(ctx, keyspace, shard, tabletType, sql, bindVar)
				if err != nil {
					return transactionID, err
				}
			} else {
				var err error
				innerqr, err = stc.gateway.Execute(ctx, keyspace, shard, tabletType, sql, bindVar, transactionID)
				if err != nil {
					return transactionID, err
				}
			}

			mu.Lock()
			defer mu.Unlock()
			appendResult(qr, innerqr)
			return transactionID, nil
		})
	if allErrors.HasErrors() {
		stc.rollbackIfNeeded(ctx, allErrors, session)
		return nil, allErrors.AggrError(stc.aggregateErrors)
	}
	return qr, nil
}

// scatterBatchRequest needs to be built to perform a scatter batch query.
// A VTGate batch request will get translated into a differnt set of batches
// for each keyspace:shard, and those results will map to different positions in the
// results list. The length specifies the total length of the final results
// list. In each request variable, the resultIndexes specifies the position
// for each result from the shard.
type scatterBatchRequest struct {
	Length   int
	Requests map[string]*shardBatchRequest
}

type shardBatchRequest struct {
	Queries         []querytypes.BoundQuery
	Keyspace, Shard string
	ResultIndexes   []int
}

// ExecuteBatch executes a batch of non-streaming queries on the specified shards.
func (stc *ScatterConn) ExecuteBatch(
	ctx context.Context,
	batchRequest *scatterBatchRequest,
	tabletType topodatapb.TabletType,
	asTransaction bool,
	session *SafeSession) (qrs []sqltypes.Result, err error) {
	allErrors := new(concurrency.AllErrorRecorder)

	results := make([]sqltypes.Result, batchRequest.Length)
	var resMutex sync.Mutex

	var wg sync.WaitGroup
	for _, req := range batchRequest.Requests {
		wg.Add(1)
		go func(req *shardBatchRequest) {
			defer wg.Done()

			var err error
			startTime, statsKey := stc.startAction("ExecuteBatch", req.Keyspace, req.Shard, tabletType)
			defer stc.endAction(startTime, allErrors, statsKey, &err)

			shouldBegin, transactionID := transactionInfo(req.Keyspace, req.Shard, tabletType, session, false)
			var innerqrs []sqltypes.Result
			if shouldBegin {
				innerqrs, transactionID, err = stc.gateway.BeginExecuteBatch(ctx, req.Keyspace, req.Shard, tabletType, req.Queries, asTransaction)
				if transactionID != 0 {
					session.Append(&vtgatepb.Session_ShardSession{
						Target: &querypb.Target{
							Keyspace:   req.Keyspace,
							Shard:      req.Shard,
							TabletType: tabletType,
						},
						TransactionId: transactionID,
					})
				}
				if err != nil {
					return
				}
			} else {
				innerqrs, err = stc.gateway.ExecuteBatch(ctx, req.Keyspace, req.Shard, tabletType, req.Queries, asTransaction, transactionID)
				if err != nil {
					return
				}
			}

			resMutex.Lock()
			defer resMutex.Unlock()
			for i, result := range innerqrs {
				appendResult(&results[req.ResultIndexes[i]], &result)
			}
		}(req)
	}
	wg.Wait()
	// If we want to rollback, we have to do it before closing results
	// so that the session is updated to be not InTransaction.
	if allErrors.HasErrors() {
		stc.rollbackIfNeeded(ctx, allErrors, session)
		return nil, allErrors.AggrError(stc.aggregateErrors)
	}
	return results, nil
}

func (stc *ScatterConn) processOneStreamingResult(mu *sync.Mutex, stream sqltypes.ResultStream, err error, replyErr *error, fieldSent *bool, sendReply func(reply *sqltypes.Result) error) error {
	if err != nil {
		return err
	}
	for {
		qr, err := stream.Recv()
		if err != nil {
			if err == io.EOF {
				return nil
			}
			return err
		}

		mu.Lock()
		if *replyErr != nil {
			mu.Unlock()
			// we had an error sending results, drain input
			for {
				if _, err := stream.Recv(); err != nil {
					break
				}
			}
			return nil
		}

		// only send field info once for scattered streaming
		if len(qr.Fields) > 0 && len(qr.Rows) == 0 {
			if *fieldSent {
				mu.Unlock()
				continue
			}
			*fieldSent = true
		}
		*replyErr = sendReply(qr)
		mu.Unlock()
	}
}

// StreamExecute executes a streaming query on vttablet. The retry rules are the same.
func (stc *ScatterConn) StreamExecute(
	ctx context.Context,
	query string,
	bindVars map[string]interface{},
	keyspace string,
	shards []string,
	tabletType topodatapb.TabletType,
	sendReply func(reply *sqltypes.Result) error,
) error {

	// mu protects fieldSent, replyErr and sendReply
	var mu sync.Mutex
	var replyErr error
	fieldSent := false

	allErrors := stc.multiGo(
		ctx,
		"StreamExecute",
		keyspace,
		shards,
		tabletType,
		func(shard string) error {
			stream, err := stc.gateway.StreamExecute(ctx, keyspace, shard, tabletType, query, bindVars)
			return stc.processOneStreamingResult(&mu, stream, err, &replyErr, &fieldSent, sendReply)
		})
	if replyErr != nil {
		allErrors.RecordError(replyErr)
	}
	return allErrors.AggrError(stc.aggregateErrors)
}

// StreamExecuteMulti is like StreamExecute,
// but each shard gets its own bindVars. If len(shards) is not equal to
// len(bindVars), the function panics.
func (stc *ScatterConn) StreamExecuteMulti(
	ctx context.Context,
	query string,
	keyspace string,
	shardVars map[string]map[string]interface{},
	tabletType topodatapb.TabletType,
	sendReply func(reply *sqltypes.Result) error,
) error {
	// mu protects fieldSent, sendReply and replyErr
	var mu sync.Mutex
	var replyErr error
	fieldSent := false

	allErrors := stc.multiGo(
		ctx,
		"StreamExecute",
		keyspace,
		getShards(shardVars),
		tabletType,
		func(shard string) error {
			stream, err := stc.gateway.StreamExecute(ctx, keyspace, shard, tabletType, query, shardVars[shard])
			return stc.processOneStreamingResult(&mu, stream, err, &replyErr, &fieldSent, sendReply)
		})
	if replyErr != nil {
		allErrors.RecordError(replyErr)
	}
	return allErrors.AggrError(stc.aggregateErrors)
}

// Commit commits the current transaction. There are no retries on this operation.
func (stc *ScatterConn) Commit(ctx context.Context, session *SafeSession) (err error) {
	if session == nil {
		return vterrors.FromError(
			vtrpcpb.ErrorCode_BAD_INPUT,
			fmt.Errorf("cannot commit: empty session"),
		)
	}
	if !session.InTransaction() {
		return vterrors.FromError(
			vtrpcpb.ErrorCode_NOT_IN_TX,
			fmt.Errorf("cannot commit: not in transaction"),
		)
	}
	committing := true
	for _, shardSession := range session.ShardSessions {
		if !committing {
			stc.gateway.Rollback(ctx, shardSession.Target.Keyspace, shardSession.Target.Shard, shardSession.Target.TabletType, shardSession.TransactionId)
			continue
		}
		if err = stc.gateway.Commit(ctx, shardSession.Target.Keyspace, shardSession.Target.Shard, shardSession.Target.TabletType, shardSession.TransactionId); err != nil {
			committing = false
		}
	}
	session.Reset()
	return err
}

// Rollback rolls back the current transaction. There are no retries on this operation.
func (stc *ScatterConn) Rollback(ctx context.Context, session *SafeSession) (err error) {
	if session == nil {
		return nil
	}
	for _, shardSession := range session.ShardSessions {
		stc.gateway.Rollback(ctx, shardSession.Target.Keyspace, shardSession.Target.Shard, shardSession.Target.TabletType, shardSession.TransactionId)
	}
	session.Reset()
	return nil
}

// SplitQueryKeyRange scatters a SplitQuery request to all shards. For a set of
// splits received from a shard, it construct a KeyRange queries by
// appending that shard's keyrange to the splits. Aggregates all splits across
// all shards in no specific order and returns.
func (stc *ScatterConn) SplitQueryKeyRange(ctx context.Context, sql string, bindVariables map[string]interface{}, splitColumn string, splitCount int64, keyRangeByShard map[string]*topodatapb.KeyRange, keyspace string) ([]*vtgatepb.SplitQueryResponse_Part, error) {
	tabletType := topodatapb.TabletType_RDONLY

	// mu protects allSplits
	var mu sync.Mutex
	var allSplits []*vtgatepb.SplitQueryResponse_Part

	actionFunc := func(shard string) error {
		// Get all splits from this shard
		queries, err := stc.gateway.SplitQuery(ctx, keyspace, shard, tabletType, sql, bindVariables, splitColumn, splitCount)
		if err != nil {
			return err
		}
		// Append the keyrange for this shard to all the splits received,
		// if keyrange is nil for the shard (e.g. for single-sharded keyspaces during resharding),
		// append empty keyrange to represent the entire keyspace.
		keyranges := []*topodatapb.KeyRange{{Start: []byte{}, End: []byte{}}}
		if keyRangeByShard[shard] != nil {
			keyranges = []*topodatapb.KeyRange{keyRangeByShard[shard]}
		}
		splits := make([]*vtgatepb.SplitQueryResponse_Part, len(queries))
		for i, query := range queries {
			q, err := querytypes.BindVariablesToProto3(query.BindVariables)
			if err != nil {
				return err
			}
			splits[i] = &vtgatepb.SplitQueryResponse_Part{
				Query: &querypb.BoundQuery{
					Sql:           query.Sql,
					BindVariables: q,
				},
				KeyRangePart: &vtgatepb.SplitQueryResponse_KeyRangePart{
					Keyspace:  keyspace,
					KeyRanges: keyranges,
				},
				Size: query.RowCount,
			}
		}

		// aggregate splits
		mu.Lock()
		defer mu.Unlock()
		allSplits = append(allSplits, splits...)
		return nil
	}

	shards := []string{}
	for shard := range keyRangeByShard {
		shards = append(shards, shard)
	}
	allErrors := stc.multiGo(ctx, "SplitQuery", keyspace, shards, tabletType, actionFunc)
	if allErrors.HasErrors() {
		return nil, allErrors.AggrError(stc.aggregateErrors)
	}
	// We shuffle the query-parts here. External frameworks like MapReduce may
	// "deal" these jobs to workers in the order they are in the list. Without
	// shuffling workers can be very unevenly distributed among
	// the shards they query. E.g. all workers will first query the first shard,
	// then most of them to the second shard, etc, which results with uneven
	// load balancing among shards.
	shuffleQueryParts(allSplits)
	return allSplits, nil
}

// SplitQueryCustomSharding scatters a SplitQuery request to all
// shards. For a set of splits received from a shard, it construct a
// KeyRange queries by appending that shard's name to the
// splits. Aggregates all splits across all shards in no specific
// order and returns.
func (stc *ScatterConn) SplitQueryCustomSharding(ctx context.Context, sql string, bindVariables map[string]interface{}, splitColumn string, splitCount int64, shards []string, keyspace string) ([]*vtgatepb.SplitQueryResponse_Part, error) {
	tabletType := topodatapb.TabletType_RDONLY

	// mu protects allSplits
	var mu sync.Mutex
	var allSplits []*vtgatepb.SplitQueryResponse_Part

	actionFunc := func(shard string) error {
		// Get all splits from this shard
		queries, err := stc.gateway.SplitQuery(ctx, keyspace, shard, tabletType, sql, bindVariables, splitColumn, splitCount)
		if err != nil {
			return err
		}
		// Use the shards list for all the splits received
		shards := []string{shard}
		splits := make([]*vtgatepb.SplitQueryResponse_Part, len(queries))
		for i, query := range queries {
			q, err := querytypes.BindVariablesToProto3(query.BindVariables)
			if err != nil {
				return err
			}
			splits[i] = &vtgatepb.SplitQueryResponse_Part{
				Query: &querypb.BoundQuery{
					Sql:           query.Sql,
					BindVariables: q,
				},
				ShardPart: &vtgatepb.SplitQueryResponse_ShardPart{
					Keyspace: keyspace,
					Shards:   shards,
				},
				Size: query.RowCount,
			}
		}

		// aggregate splits
		mu.Lock()
		defer mu.Unlock()
		allSplits = append(allSplits, splits...)
		return nil
	}
	allErrors := stc.multiGo(ctx, "SplitQuery", keyspace, shards, tabletType, actionFunc)
	if allErrors.HasErrors() {
		return nil, allErrors.AggrError(stc.aggregateErrors)
	}
	// See the comment for the analogues line in SplitQueryKeyRange for
	// the motivation for shuffling.
	shuffleQueryParts(allSplits)
	return allSplits, nil
}

// SplitQueryV2 scatters a SplitQueryV2 request to the shards whose names are given in 'shards'.
// For every set of querytypes.QuerySplit's received from a shard, it applies the given
// 'querySplitToPartFunc' function to convert each querytypes.QuerySplit into a
// 'SplitQueryResponse_Part' message. Finally, it aggregates the obtained
// SplitQueryResponse_Parts across all shards and returns the resulting slice.
// TODO(erez): Remove 'scatterConn.SplitQuery' and rename this method to SplitQuery once
// the migration to SplitQuery V2 is done.
func (stc *ScatterConn) SplitQueryV2(
	ctx context.Context,
	sql string,
	bindVariables map[string]interface{},
	splitColumns []string,
	perShardSplitCount int64,
	numRowsPerQueryPart int64,
	algorithm querypb.SplitQueryRequest_Algorithm,
	shards []string,
	querySplitToQueryPartFunc func(
		querySplit *querytypes.QuerySplit, shard string) (*vtgatepb.SplitQueryResponse_Part, error),
	keyspace string) ([]*vtgatepb.SplitQueryResponse_Part, error) {

	tabletType := topodatapb.TabletType_RDONLY
	// allParts will collect the query-parts from all the shards. It's protected
	// by allPartsMutex.
	var allParts []*vtgatepb.SplitQueryResponse_Part
	var allPartsMutex sync.Mutex

	allErrors := stc.multiGo(
		ctx,
		"SplitQuery",
		keyspace,
		shards,
		tabletType,
		func(shard string) error {
			// Get all splits from this shard
			querySplits, err := stc.gateway.SplitQueryV2(
				ctx,
				keyspace,
				shard,
				tabletType,
				sql,
				bindVariables,
				splitColumns,
				perShardSplitCount,
				numRowsPerQueryPart,
				algorithm)
			if err != nil {
				return err
			}
			parts := make([]*vtgatepb.SplitQueryResponse_Part, len(querySplits))
			for i, querySplit := range querySplits {
				parts[i], err = querySplitToQueryPartFunc(&querySplit, shard)
				if err != nil {
					return err
				}
			}
			// Aggregate the parts from this shard into allParts.
			allPartsMutex.Lock()
			defer allPartsMutex.Unlock()
			allParts = append(allParts, parts...)
			return nil
		},
	)

	if allErrors.HasErrors() {
		err := allErrors.AggrError(stc.aggregateErrors)
		return nil, err
	}
	// We shuffle the query-parts here. External frameworks like MapReduce may
	// "deal" these jobs to workers in the order they are in the list. Without
	// shuffling workers can be very unevenly distributed among
	// the shards they query. E.g. all workers will first query the first shard,
	// then most of them to the second shard, etc, which results with uneven
	// load balancing among shards.
	shuffleQueryParts(allParts)
	return allParts, nil
}

// randomGenerator is the randomGenerator used for the randomness
// of 'shuffleQueryParts'. It's initialized in 'init()' below.
type shuffleQueryPartsRandomGeneratorInterface interface {
	Intn(n int) int
}

var shuffleQueryPartsRandomGenerator shuffleQueryPartsRandomGeneratorInterface

func init() {
	shuffleQueryPartsRandomGenerator =
		rand.New(rand.NewSource(time.Now().UnixNano()))
}

// injectShuffleQueryParsRandomGenerator injects the given object
// as the random generator used by shuffleQueryParts. This function
// should only be used in tests and should not be called concurrently.
// It returns the previous shuffleQueryPartsRandomGenerator used.
func injectShuffleQueryPartsRandomGenerator(
	randGen shuffleQueryPartsRandomGeneratorInterface) shuffleQueryPartsRandomGeneratorInterface {
	oldRandGen := shuffleQueryPartsRandomGenerator
	shuffleQueryPartsRandomGenerator = randGen
	return oldRandGen
}

// shuffleQueryParts performs an in-place shuffle of the the given array.
// The result is a psuedo-random permutation of the array chosen uniformally
// from the space of all permutations.
func shuffleQueryParts(splits []*vtgatepb.SplitQueryResponse_Part) {
	for i := len(splits) - 1; i >= 1; i-- {
		randIndex := shuffleQueryPartsRandomGenerator.Intn(i + 1)
		// swap splits[i], splits[randIndex]
		splits[randIndex], splits[i] = splits[i], splits[randIndex]
	}
}

// Close closes the underlying Gateway.
func (stc *ScatterConn) Close() error {
	return stc.gateway.Close(context.Background())
}

// GetGatewayCacheStatus returns a displayable version of the Gateway cache.
func (stc *ScatterConn) GetGatewayCacheStatus() GatewayEndPointCacheStatusList {
	return stc.gateway.CacheStatus()
}

// ScatterConnError is the ScatterConn specific error.
// It implements vterrors.VtError.
type ScatterConnError struct {
	Retryable bool
	// Preserve the original errors, so that we don't need to parse the error string.
	Errs []error
	// serverCode is the error code to use for all the server errors in aggregate
	serverCode vtrpcpb.ErrorCode
}

func (e *ScatterConnError) Error() string {
	return fmt.Sprintf("%v", vterrors.ConcatenateErrors(e.Errs))
}

// VtErrorCode returns the underlying Vitess error code
// This is part of vterrors.VtError interface.
func (e *ScatterConnError) VtErrorCode() vtrpcpb.ErrorCode {
	return e.serverCode
}

func (stc *ScatterConn) aggregateErrors(errors []error) error {
	if len(errors) == 0 {
		return nil
	}
	allRetryableError := true
	for _, e := range errors {
<<<<<<< HEAD
		connError, ok := e.(*ShardError)
=======
		connError, ok := e.(*ShardConnError)
>>>>>>> 9135fdf3
		if !ok || (connError.EndPointCode != vtrpcpb.ErrorCode_QUERY_NOT_SERVED && connError.EndPointCode != vtrpcpb.ErrorCode_INTERNAL_ERROR) || connError.InTransaction {
			allRetryableError = false
			break
		}
	}
	return &ScatterConnError{
		Retryable:  allRetryableError,
		Errs:       errors,
		serverCode: aggregateVtGateErrorCodes(errors),
	}
}

// multiGo performs the requested 'action' on the specified
// shards in parallel. This does not handle any transaction state.
// The action function must match the shardActionFunc signature.
func (stc *ScatterConn) multiGo(
	ctx context.Context,
	name string,
	keyspace string,
	shards []string,
	tabletType topodatapb.TabletType,
	action shardActionFunc,
) (allErrors *concurrency.AllErrorRecorder) {
	allErrors = new(concurrency.AllErrorRecorder)
	shardMap := unique(shards)
	if len(shardMap) == 0 {
		return allErrors
	}

	oneShard := func(shard string) {
		var err error
		startTime, statsKey := stc.startAction(name, keyspace, shard, tabletType)
		defer stc.endAction(startTime, allErrors, statsKey, &err)
		err = action(shard)
	}

	if len(shardMap) == 1 {
		// only one shard, do it synchronously.
		for shard := range shardMap {
			oneShard(shard)
			return allErrors
		}
	}

	var wg sync.WaitGroup
	for shard := range shardMap {
		wg.Add(1)
		go func(shard string) {
			defer wg.Done()
			oneShard(shard)
		}(shard)
	}
	wg.Wait()
	return allErrors
}

// multiGoTransaction performs the requested 'action' on the specified
// shards in parallel. For each shard, if the requested
// session is in a transaction, it opens a new transactions on the connection,
// and updates the Session with the transaction id. If the session already
// contains a transaction id for the shard, it reuses it.
// The action function must match the shardActionTransactionFunc signature.
func (stc *ScatterConn) multiGoTransaction(
	ctx context.Context,
	name string,
	keyspace string,
	shards []string,
	tabletType topodatapb.TabletType,
	session *SafeSession,
	notInTransaction bool,
	action shardActionTransactionFunc,
) (allErrors *concurrency.AllErrorRecorder) {
	allErrors = new(concurrency.AllErrorRecorder)
	shardMap := unique(shards)
	if len(shardMap) == 0 {
		return allErrors
	}

	oneShard := func(shard string) {
		var err error
		startTime, statsKey := stc.startAction(name, keyspace, shard, tabletType)
		defer stc.endAction(startTime, allErrors, statsKey, &err)

		shouldBegin, transactionID := transactionInfo(keyspace, shard, tabletType, session, notInTransaction)
		transactionID, err = action(shard, shouldBegin, transactionID)
		if shouldBegin && transactionID != 0 {
			session.Append(&vtgatepb.Session_ShardSession{
				Target: &querypb.Target{
					Keyspace:   keyspace,
					Shard:      shard,
					TabletType: tabletType,
				},
				TransactionId: transactionID,
			})
		}
	}

	if len(shardMap) == 1 {
		// only one shard, do it synchronously.
		for shard := range shardMap {
			oneShard(shard)
			return allErrors
		}
	}

	var wg sync.WaitGroup
	for shard := range shardMap {
		wg.Add(1)
		go func(shard string) {
			defer wg.Done()
			oneShard(shard)
		}(shard)
	}
	wg.Wait()
	return allErrors
}

// transactionInfo looks at the current session, and returns:
// - shouldBegin: if we should call 'Begin' to get a transactionID
// - transactionID: the transactionID to use, or 0 if not in a transaction.
func transactionInfo(
	keyspace, shard string,
	tabletType topodatapb.TabletType,
	session *SafeSession,
	notInTransaction bool,
) (shouldBegin bool, transactionID int64) {
	if !session.InTransaction() {
		return false, 0
	}
	// No need to protect ourselves from the race condition between
	// Find and Append. The higher level functions ensure that no
	// duplicate (keyspace, shard, tabletType) tuples can execute
	// this at the same time.
	transactionID = session.Find(keyspace, shard, tabletType)
	if transactionID != 0 {
		return false, transactionID
	}
	// We are in a transaction at higher level,
	// but client requires not to start a transaction for this query.
	// If a transaction was started on this conn, we will use it (as above).
	if notInTransaction {
		return false, 0
	}

	return true, 0
}

func getShards(shardVars map[string]map[string]interface{}) []string {
	shards := make([]string, 0, len(shardVars))
	for k := range shardVars {
		shards = append(shards, k)
	}
	return shards
}

func appendResult(qr, innerqr *sqltypes.Result) {
	if innerqr.RowsAffected == 0 && len(innerqr.Fields) == 0 {
		return
	}
	if qr.Fields == nil {
		qr.Fields = innerqr.Fields
	}
	qr.RowsAffected += innerqr.RowsAffected
	if innerqr.InsertID != 0 {
		qr.InsertID = innerqr.InsertID
	}
	qr.Rows = append(qr.Rows, innerqr.Rows...)
}

func unique(in []string) map[string]struct{} {
	out := make(map[string]struct{}, len(in))
	for _, v := range in {
		out[v] = struct{}{}
	}
	return out
}<|MERGE_RESOLUTION|>--- conflicted
+++ resolved
@@ -761,11 +761,7 @@
 	}
 	allRetryableError := true
 	for _, e := range errors {
-<<<<<<< HEAD
 		connError, ok := e.(*ShardError)
-=======
-		connError, ok := e.(*ShardConnError)
->>>>>>> 9135fdf3
 		if !ok || (connError.EndPointCode != vtrpcpb.ErrorCode_QUERY_NOT_SERVED && connError.EndPointCode != vtrpcpb.ErrorCode_INTERNAL_ERROR) || connError.InTransaction {
 			allRetryableError = false
 			break
