--- conflicted
+++ resolved
@@ -971,16 +971,9 @@
 		ServerCode: vtrpcpb.ErrorCode_QUERY_NOT_SERVED,
 		Err:        "vttablet: retry: error message",
 	}
-<<<<<<< HEAD
 	shardConnUnknownErr := &ShardError{Err: unknownError}
 	shardConnServerErr := &ShardError{Err: serverError}
-	shardConnCancelledErr := &ShardError{Err: tabletconn.Cancelled}
-=======
-	shardConnUnknownErr := &ShardConnError{Err: unknownError}
-	shardConnServerErr := &ShardConnError{Err: serverError}
-	shardConnCancelledErr := &ShardConnError{Err: context.Canceled}
->>>>>>> 9135fdf3
-
+	shardConnCancelledErr := &ShardError{Err: context.Canceled}
 	scatterConnErrAllUnknownErrs := &ScatterConnError{
 		Errs: []error{unknownError, unknownError, unknownError},
 	}
