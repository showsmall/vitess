--- conflicted
+++ resolved
@@ -113,13 +113,9 @@
 		var subqueryArgs []sqlparser.SQLNode
 		subqueryArgs = append(subqueryArgs, nodes...)
 		subqueryArgs = append(subqueryArgs, where, orderBy, limit)
-<<<<<<< HEAD
-		if pb.finalizeUnshardedDMLSubqueries(subqueryArgs...) {
+		if pb.finalizeUnshardedDMLSubqueries(reservedVars, subqueryArgs...) {
 			vschema.WarnUnshardedOnly("subqueries can't be sharded in DML")
 		} else {
-=======
-		if !pb.finalizeUnshardedDMLSubqueries(reservedVars, subqueryArgs...) {
->>>>>>> 289d44b7
 			return nil, nil, "", vterrors.New(vtrpcpb.Code_UNIMPLEMENTED, "unsupported: sharded subqueries in DML")
 		}
 		edml.Opcode = engine.Unsharded
