/*
Copyright 2019 The Vitess Authors.

Licensed under the Apache License, Version 2.0 (the "License");
you may not use this file except in compliance with the License.
You may obtain a copy of the License at

    http://www.apache.org/licenses/LICENSE-2.0

Unless required by applicable law or agreed to in writing, software
distributed under the License is distributed on an "AS IS" BASIS,
WITHOUT WARRANTIES OR CONDITIONS OF ANY KIND, either express or implied.
See the License for the specific language governing permissions and
limitations under the License.
*/

package planbuilder

import (
	vtrpcpb "vitess.io/vitess/go/vt/proto/vtrpc"
	"vitess.io/vitess/go/vt/sqlparser"
	"vitess.io/vitess/go/vt/vterrors"
	"vitess.io/vitess/go/vt/vtgate/engine"
	"vitess.io/vitess/go/vt/vtgate/semantics"
)

// logicalPlan defines the interface that a primitive must
// satisfy.
type logicalPlan interface {
	// Order is the execution order of the primitive. If there are subprimitives,
	// the order is one above the order of the subprimitives.
	// This is because the primitive executes its subprimitives first and
	// processes their results to generate its own values.
	// Please copy code from an existing primitive to define this function.
	Order() int

	// ResultColumns returns the list of result columns the
	// primitive returns.
	// Please copy code from an existing primitive to define this function.
	ResultColumns() []*resultColumn

	// Reorder reassigns order for the primitive and its sub-primitives.
	// The input is the order of the previous primitive that should
	// execute before this one.
	Reorder(int)

	// Wireup performs the wire-up work. Nodes should be traversed
	// from right to left because the rhs nodes can request vars from
	// the lhs nodes.
	Wireup(lp logicalPlan, jt *jointab) error

<<<<<<< HEAD
	// Wireup2 does the wire up work for the new planner
	Wireup2(semTable *semantics.SemTable) error
=======
	// WireupV4 does the wire up work for the V4 planner
	WireupV4(semTable *semantics.SemTable) error
>>>>>>> 35e41cd7

	// SupplyVar finds the common root between from and to. If it's
	// the common root, it supplies the requested var to the rhs tree.
	// If the primitive already has the column in its list, it should
	// just supply it to the 'to' node. Otherwise, it should request
	// for it by calling SupplyCol on the 'from' sub-tree to request the
	// column, and then supply it to the 'to' node.
	SupplyVar(from, to int, col *sqlparser.ColName, varname string)

	// SupplyCol is meant to be used for the wire-up process. This function
	// changes the primitive to supply the requested column and returns
	// the resultColumn and column number of the result. SupplyCol
	// is different from PushSelect because it may reuse an existing
	// resultColumn, whereas PushSelect guarantees the addition of a new
	// result column and returns a distinct symbol for it.
	SupplyCol(col *sqlparser.ColName) (rc *resultColumn, colNumber int)

	// SupplyWeightString must supply a weight_string expression of the
	// specified column.
	SupplyWeightString(colNumber int) (weightcolNumber int, err error)

	// Primitive returns the underlying primitive.
	// This function should only be called after Wireup is finished.
	Primitive() engine.Primitive

	// Inputs are the children of this plan
	Inputs() []logicalPlan

	// Rewrite replaces the inputs of this plan with the ones provided
	Rewrite(inputs ...logicalPlan) error
<<<<<<< HEAD
	Solves() semantics.TableSet
=======

	// ContainsTables keeps track which query tables are being solved by this logical plan
	// This is only applicable for plans that have been built with the V4 planner
	ContainsTables() semantics.TableSet
>>>>>>> 35e41cd7
}

//-------------------------------------------------------------------------

type planVisitor func(logicalPlan) (bool, logicalPlan, error)

func visit(node logicalPlan, visitor planVisitor) (logicalPlan, error) {
	if visitor != nil {
		kontinue, newNode, err := visitor(node)
		if err != nil {
			return nil, err
		}
		if !kontinue {
			return newNode, nil
		}
		node = newNode
	}
	inputs := node.Inputs()
	for i, input := range inputs {
		newInput, err := visit(input, visitor)
		if err != nil {
			return nil, err
		}
		inputs[i] = newInput
	}
	err := node.Rewrite(inputs...)
	if err != nil {
		return nil, err
	}

	return node, nil
}

// First returns the first logical plan of the tree,
// which is usually the left most leaf.
func First(input logicalPlan) logicalPlan {
	inputs := input.Inputs()
	if len(inputs) == 0 {
		return input
	}
	return First(inputs[0])
}

//-------------------------------------------------------------------------

// logicalPlanCommon implements some common functionality of builders.
// Make sure to override in case behavior needs to be changed.
type logicalPlanCommon struct {
	order int
	input logicalPlan
}

func newBuilderCommon(input logicalPlan) logicalPlanCommon {
	return logicalPlanCommon{input: input}
}

func (bc *logicalPlanCommon) Order() int {
	return bc.order
}

func (bc *logicalPlanCommon) Reorder(order int) {
	bc.input.Reorder(order)
	bc.order = bc.input.Order() + 1
}

func (bc *logicalPlanCommon) ResultColumns() []*resultColumn {
	return bc.input.ResultColumns()
}

func (bc *logicalPlanCommon) Wireup(plan logicalPlan, jt *jointab) error {
	return bc.input.Wireup(plan, jt)
}

<<<<<<< HEAD
func (bc *logicalPlanCommon) Wireup2(semTable *semantics.SemTable) error {
	return bc.input.Wireup2(semTable)
=======
func (bc *logicalPlanCommon) WireupV4(semTable *semantics.SemTable) error {
	return bc.input.WireupV4(semTable)
>>>>>>> 35e41cd7
}

func (bc *logicalPlanCommon) SupplyVar(from, to int, col *sqlparser.ColName, varname string) {
	bc.input.SupplyVar(from, to, col, varname)
}

func (bc *logicalPlanCommon) SupplyCol(col *sqlparser.ColName) (rc *resultColumn, colNumber int) {
	return bc.input.SupplyCol(col)
}

func (bc *logicalPlanCommon) SupplyWeightString(colNumber int) (weightcolNumber int, err error) {
	return bc.input.SupplyWeightString(colNumber)
}

// Rewrite implements the logicalPlan interface
func (bc *logicalPlanCommon) Rewrite(inputs ...logicalPlan) error {
	if len(inputs) != 1 {
		return vterrors.Errorf(vtrpcpb.Code_INTERNAL, "builderCommon: wrong number of inputs")
	}
	bc.input = inputs[0]
	return nil
}

// Inputs implements the logicalPlan interface
func (bc *logicalPlanCommon) Inputs() []logicalPlan {
	return []logicalPlan{bc.input}
}

// Solves implements the logicalPlan interface
<<<<<<< HEAD
func (bc *logicalPlanCommon) Solves() semantics.TableSet {
	return bc.input.Solves()
=======
func (bc *logicalPlanCommon) ContainsTables() semantics.TableSet {
	return bc.input.ContainsTables()
>>>>>>> 35e41cd7
}

//-------------------------------------------------------------------------

// resultsBuilder is a superset of logicalPlanCommon. It also handles
// resultsColumn functionality.
type resultsBuilder struct {
	logicalPlanCommon
	resultColumns []*resultColumn
	weightStrings map[*resultColumn]int
	truncater     truncater
}

func newResultsBuilder(input logicalPlan, truncater truncater) resultsBuilder {
	return resultsBuilder{
		logicalPlanCommon: newBuilderCommon(input),
		resultColumns:     input.ResultColumns(),
		weightStrings:     make(map[*resultColumn]int),
		truncater:         truncater,
	}
}

func (rsb *resultsBuilder) ResultColumns() []*resultColumn {
	return rsb.resultColumns
}

// SupplyCol is currently unreachable because the builders using resultsBuilder
// are currently above a join, which is the only logicalPlan that uses it for now.
// This can change if we start supporting correlated subqueries.
func (rsb *resultsBuilder) SupplyCol(col *sqlparser.ColName) (rc *resultColumn, colNumber int) {
	c := col.Metadata.(*column)
	for i, rc := range rsb.resultColumns {
		if rc.column == c {
			return rc, i
		}
	}
	rc, colNumber = rsb.input.SupplyCol(col)
	if colNumber < len(rsb.resultColumns) {
		return rc, colNumber
	}
	// Add result columns from input until colNumber is reached.
	for colNumber >= len(rsb.resultColumns) {
		rsb.resultColumns = append(rsb.resultColumns, rsb.input.ResultColumns()[len(rsb.resultColumns)])
	}
	rsb.truncater.SetTruncateColumnCount(len(rsb.resultColumns))
	return rc, colNumber
}

func (rsb *resultsBuilder) SupplyWeightString(colNumber int) (weightcolNumber int, err error) {
	rc := rsb.resultColumns[colNumber]
	if weightcolNumber, ok := rsb.weightStrings[rc]; ok {
		return weightcolNumber, nil
	}
	weightcolNumber, err = rsb.input.SupplyWeightString(colNumber)
	if err != nil {
		return 0, nil
	}
	rsb.weightStrings[rc] = weightcolNumber
	if weightcolNumber < len(rsb.resultColumns) {
		return weightcolNumber, nil
	}
	// Add result columns from input until weightcolNumber is reached.
	for weightcolNumber >= len(rsb.resultColumns) {
		rsb.resultColumns = append(rsb.resultColumns, rsb.input.ResultColumns()[len(rsb.resultColumns)])
	}
	rsb.truncater.SetTruncateColumnCount(len(rsb.resultColumns))
	return weightcolNumber, nil
}

//-------------------------------------------------------------------------<|MERGE_RESOLUTION|>--- conflicted
+++ resolved
@@ -49,13 +49,8 @@
 	// the lhs nodes.
 	Wireup(lp logicalPlan, jt *jointab) error
 
-<<<<<<< HEAD
-	// Wireup2 does the wire up work for the new planner
-	Wireup2(semTable *semantics.SemTable) error
-=======
 	// WireupV4 does the wire up work for the V4 planner
 	WireupV4(semTable *semantics.SemTable) error
->>>>>>> 35e41cd7
 
 	// SupplyVar finds the common root between from and to. If it's
 	// the common root, it supplies the requested var to the rhs tree.
@@ -86,14 +81,10 @@
 
 	// Rewrite replaces the inputs of this plan with the ones provided
 	Rewrite(inputs ...logicalPlan) error
-<<<<<<< HEAD
-	Solves() semantics.TableSet
-=======
 
 	// ContainsTables keeps track which query tables are being solved by this logical plan
 	// This is only applicable for plans that have been built with the V4 planner
 	ContainsTables() semantics.TableSet
->>>>>>> 35e41cd7
 }
 
 //-------------------------------------------------------------------------
@@ -167,13 +158,8 @@
 	return bc.input.Wireup(plan, jt)
 }
 
-<<<<<<< HEAD
-func (bc *logicalPlanCommon) Wireup2(semTable *semantics.SemTable) error {
-	return bc.input.Wireup2(semTable)
-=======
 func (bc *logicalPlanCommon) WireupV4(semTable *semantics.SemTable) error {
 	return bc.input.WireupV4(semTable)
->>>>>>> 35e41cd7
 }
 
 func (bc *logicalPlanCommon) SupplyVar(from, to int, col *sqlparser.ColName, varname string) {
@@ -203,13 +189,8 @@
 }
 
 // Solves implements the logicalPlan interface
-<<<<<<< HEAD
-func (bc *logicalPlanCommon) Solves() semantics.TableSet {
-	return bc.input.Solves()
-=======
 func (bc *logicalPlanCommon) ContainsTables() semantics.TableSet {
 	return bc.input.ContainsTables()
->>>>>>> 35e41cd7
 }
 
 //-------------------------------------------------------------------------
