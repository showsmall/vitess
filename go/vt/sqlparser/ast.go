--- conflicted
+++ resolved
@@ -472,11 +472,7 @@
 
 func (*StarExpr) iSelectExpr()    {}
 func (*NonStarExpr) iSelectExpr() {}
-<<<<<<< HEAD
-func (*Nextval) iSelectExpr()     {}
-=======
 func (Nextval) iSelectExpr()      {}
->>>>>>> 0698355f
 
 // StarExpr defines a '*' or 'table.*' expression.
 type StarExpr struct {
@@ -528,27 +524,6 @@
 	)
 }
 
-<<<<<<< HEAD
-// Nextval defines the NEXTVAL expression.
-type Nextval struct {
-	TableName SQLName
-}
-
-// Format formats the node.
-func (node *Nextval) Format(buf *TrackedBuffer) {
-	buf.Myprintf("next value for %v", node.TableName)
-}
-
-// WalkSubtree walks the nodes of the subtree
-func (node *Nextval) WalkSubtree(visit Visit) error {
-	if node == nil {
-		return nil
-	}
-	return Walk(
-		visit,
-		node.TableName,
-	)
-=======
 // Nextval defines the NEXT VALUE expression.
 type Nextval struct{}
 
@@ -560,7 +535,6 @@
 // WalkSubtree walks the nodes of the subtree
 func (node Nextval) WalkSubtree(visit Visit) error {
 	return nil
->>>>>>> 0698355f
 }
 
 // Columns represents an insert column list.
@@ -694,14 +668,11 @@
 	)
 }
 
-<<<<<<< HEAD
-=======
 // IsEmpty returns true if TableName is nil or empty.
 func (node *TableName) IsEmpty() bool {
 	return node == nil || (node.Qualifier == "" && node.Name == "")
 }
 
->>>>>>> 0698355f
 // ParenTableExpr represents a parenthesized list of TableExpr.
 type ParenTableExpr struct {
 	Exprs TableExprs
@@ -1391,8 +1362,6 @@
 	)
 }
 
-<<<<<<< HEAD
-=======
 // IntervalExpr represents a date-time INTERVAL expression.
 type IntervalExpr struct {
 	Expr Expr
@@ -1416,7 +1385,6 @@
 	)
 }
 
->>>>>>> 0698355f
 // FuncExpr represents a function call.
 type FuncExpr struct {
 	Name     string
